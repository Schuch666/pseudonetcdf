--- conflicted
+++ resolved
@@ -17,21 +17,12 @@
         dd = np.diff(d)
         ddm = dd.mean()
         if not (ddm == dd).all():
-<<<<<<< HEAD
             warn('Bounds is an approximation assuming ' +
                  '%s variable is cell centers' % dimkey)
-        else:
-            db = (d[:-1] + d[1:]) / 2.
-            db = np.append(
-                np.append(d[0] - dd[0] / 2., db), d[-1] + dd[-1] / 2)
-            return db
-=======
-            warn('Bounds is an approximation assuming %s variable is cell centers' % dimkey)
-
-        db = (d[:-1] + d[1:])/2.
+
+        db = (d[:-1] + d[1:]) / 2.
         db = np.append(np.append(d[0] - dd[0] / 2., db), d[-1] + dd[-1] / 2)
         return db
->>>>>>> 8f795d5c
     else:
         return np.arange(0, len(dim))
     if len(dim) == db.shape[0] and db.shape[1] == 2:
