--- conflicted
+++ resolved
@@ -4,13 +4,9 @@
 try:
     from StringIO import StringIO as BytesIO
 except ImportError:
-<<<<<<< HEAD
-    from io import StringIO
-=======
     from io import BytesIO
-from datetime import datetime
->>>>>>> 245b816f
 import numpy as np
+# from datetime import datetime
 
 
 def _getunit(varkey):
@@ -26,8 +22,7 @@
         unit = 'ppmV'
     return unit.ljust(16)
 
-<<<<<<< HEAD
-=======
+
 def _profile2dict(lines, fieldnames):
     import re
 
@@ -35,14 +30,14 @@
         BytesIO(
             bytes(
                 re.sub(r'[ ]+"', '"', '\n'.join(lines)).replace('"', ''),
-            encoding='ascii')
+                encoding='ascii'
+            )
         ),
         delimiter=' ', names=fieldnames,
         converters=dict(names=lambda x: x.strip()),
     )
     return data
 
->>>>>>> 245b816f
 
 class icon_profile(ioapi_base):
     def __init__(self, path):
@@ -59,19 +54,11 @@
         ends = [s + nspc for s in starts]
         keys = ['all']
         fieldnames = ('name',) + tuple(['s%f' % i for i in sigmas])
-<<<<<<< HEAD
-        data = dict(
-            [(k, csv2rec(StringIO('\n'.join(lines[s:e])),
-                         delimiter=' ', names=fieldnames,
-                         converterd=dict(names=lambda x: str(x).strip())))
-             for k, s, e in zip(keys, starts, ends)])
-=======
         data = dict([
             (k, _profile2dict(lines[s:e], fieldnames))
             for k, s, e in zip(keys, starts, ends)
         ])
 
->>>>>>> 245b816f
         profile_spcs = np.char.strip(data[keys[0]]['name'])
         data_type = data[keys[0]].dtype
         self.createDimension('sigma', nsigmas)
@@ -92,16 +79,11 @@
                 raise IOError('File is corrupt or inconsistent')
         varlist = []
         for a in data['all']:
-<<<<<<< HEAD
-            varkey = a[0].strip()
+            varkey = a[0].strip().decode()
             self.createVariable(
                 varkey, 'f', ('LAY',), units=_getunit(varkey),
                 values=np.array([tuple(a)[1:]])[0].astype('f'),
                 long_name=varkey.ljust(16), var_desc=varkey.ljust(16))
-=======
-            varkey = a[0].strip().decode()
-            self.createVariable(varkey, 'f', ('LAY',), units = _getunit(varkey), values = np.array([tuple(a)[1:]])[0].astype('f'), long_name = varkey.ljust(16), var_desc = varkey.ljust(16))
->>>>>>> 245b816f
             varlist.append(varkey.ljust(16))
         self.NVARS = len(varlist)
         self.createDimension('VAR', self.NVARS)
@@ -157,19 +139,11 @@
         ends = [s + 1 + nspc for s in starts]
         keys = [lines[s].strip().lower() for s in starts]
         fieldnames = ('name',) + tuple(['s%f' % i for i in sigmas])
-<<<<<<< HEAD
-        data = dict(
-            [(k, csv2rec(StringIO('\n'.join(lines[s + 1:e])), delimiter=' ',
-                         names=fieldnames,
-                         converterd=dict(names=lambda x: str(x).strip())))
-             for k, s, e in zip(keys, starts, ends)])
-=======
         data = dict([
             (k, _profile2dict(lines[s + 1:e], fieldnames))
             for k, s, e in zip(keys, starts, ends)
         ])
 
->>>>>>> 245b816f
         profile_spcs = np.char.strip(data[keys[0]]['name'])
         data_type = data[keys[0]].dtype
         self.createDimension('sigma', nsigmas)
@@ -193,8 +167,7 @@
         zwsen = zip(data['west'], data['south'], data['east'], data['north'])
         for w, s, e, n in zwsen:
             assert(w[0] == s[0] and e[0] == n[0] and n[0] == s[0])
-<<<<<<< HEAD
-            varkey = w[0].strip()
+            varkey = w[0].strip().decode()
             tmpvals = np.array(
                 [(lambda x: tuple(x)[1:])(_v) for _v in[s, e, n, w]]
                 ).T.astype('f')
@@ -203,10 +176,6 @@
                 units=_getunit(varkey),
                 values=tmpvals,
                 long_name=varkey.ljust(16), var_desc=varkey.ljust(16))
-=======
-            varkey = w[0].strip().decode()
-            self.createVariable(varkey, 'f', ('LAY', 'south_east_north_west'), units = _getunit(varkey), values = np.array([(lambda x: tuple(x)[1:])(_v) for _v in[s, e, n, w]]).T.astype('f'), long_name = varkey.ljust(16), var_desc = varkey.ljust(16))
->>>>>>> 245b816f
             varlist.append(varkey.ljust(16))
         self.NVARS = len(varlist)
         self.createDimension('VAR', self.NVARS)
