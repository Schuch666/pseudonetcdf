from PseudoNetCDF.pncwarn import warn
from netCDF4 import Dataset
from ..core._files import PseudoNetCDFFile
from collections import OrderedDict
import numpy as np
import datetime
today = datetime.datetime.today()
# Assuming some fo the most common
# options
_i = _ioapi_defaults = OrderedDict()
_i['IOAPI_VERSION'] = "N/A".ljust(80)
_i['EXEC_ID'] = "????????????????".ljust(80)
_i['FTYPE'] = -1
_i['CDATE'] = int(today.strftime('%Y%j'))
_i['CTIME'] = int(today.strftime('%H%M%S'))
_i['WDATE'] = int(today.strftime('%Y%j'))
_i['WTIME'] = int(today.strftime('%H%M%S'))
_i['NTHIK'] = 1
_i['GDTYP'] = 1
_i['P_ALP'] = 33.
_i['P_BET'] = 45.
_i['P_GAM'] = -97.
_i['XCENT'] = -97.
_i['YCENT'] = 40.
_i['VGTYP'] = 2
_i['VGTOP'] = np.float32(5000)
_i['GDNAM'] = "UNKNOWN         "
_i['UPNAM'] = "MAKEIOAPI       "
_i['FILEDESC'] = "".ljust(80)
_i['HISTORY'] = ""


def ioapi_sort_meta(infile):
    mydimensions = infile.dimensions.copy()
    outvars = getattr(infile, 'VAR-LIST', '').split()
    allvars = outvars + \
        [k for k in list(infile.variables)
         if k not in outvars and k != 'TFLAG']
    infile.NVARS = len(outvars)
    infile.dimensions = OrderedDict()
    for dk in 'TSTEP DATE-TIME LAY VAR ROW COL'.split():
        dv = mydimensions[dk]
        if dk == 'VAR':
            dl = infile.NVARS
        else:
            dl = len(dv)
        ndv = infile.createDimension(dk, dl)
        ndv.setunlimited(dv.isunlimited())
    myvariables = infile.variables
    infile.variables = OrderedDict()
    for vk in ['TFLAG'] + allvars:
        infile.variables[vk] = myvariables[vk]


class ioapi_base(PseudoNetCDFFile):
    def __getattributte__(self, *args, **kwds):
        return getattr(self, *args, **kwds)

    @classmethod
    def isMine(self, path):
        return False

    def _updatetime(self, write=True, create=False):
        from datetime import datetime
        t = datetime.now()
        try:
            if create:
                self.CDATE = int(t.strftime('%Y%j'))
                self.CTIME = int(t.strftime('%H%M%S'))
            if write:
                self.WDATE = int(t.strftime('%Y%j'))
                self.WTIME = int(t.strftime('%H%M%S'))
        except Exception as e:
            warn('Time could not be updated; ' + str(e))

    def setncatts(self, attdict):
        """
        Wrapper on PseudoNetCDF.setncatts that updates WDATE, and WTIME

        See also
        --------
        see PseudoNetCDFFile.setncatts
        """
        PseudoNetCDFFile.setncatts(self, attdict)
        self._updatetime()

    def createVariable(self, name, type, dimensions,
                       fill_value=None, **properties):
        """
        Wrapper on PseudoNetCDF.createVariable that updates VAR-LIST,
        NVARS, VAR, and TFLAG

        See also
        --------
        see PseudoNetCDFFile.createVariable
        """
        out = PseudoNetCDFFile.createVariable(
            self, name=name, type=type, dimensions=dimensions,
            fill_value=fill_value, **properties)
        self._add2Varlist([name])
        return out

    def copyVariable(self, var, key=None, dtype=None, dimensions=None,
                     fill_value=None, withdata=True):
        """
        Wrapper on PseudoNetCDF.copyVariable that updates VAR-LIST,
        NVARS, VAR, and TFLAG

        See also
        --------
        see PseudoNetCDFFile.copyVariable
        """
        outvar = PseudoNetCDFFile.copyVariable(
            self, var, key=key, dtype=dtype, dimensions=dimensions,
            fill_value=fill_value, withdata=withdata)
        if key is None:
            for propk in ['name', 'standard_name', 'long_name']:
                if hasattr(var, propk):
                    key = getattr(var, propk)
            else:
                raise AttributeError(
                    'varkey must be supplied because var has no name, ' +
                    'standard_name or long_name')
        self._add2Varlist([key])
        return outvar

    def subsetVariables(self, varkeys, inplace=False, exclude=False):
        """
        Wrapper on PseudoNetCDFFile.subsetVariables that updates VAR-LIST,
        NVARS, VAR, and TFLAG

        See also
        --------
        see PseudoNetCDFFile.sliceDimensions
        """
        varlist = self.getVarlist(update=False)
        newvarlist = [varkey for varkey in varlist if (
            varkey in varkeys) != exclude]
        outf = PseudoNetCDFFile.subsetVariables(
            self, varkeys, inplace=inplace, exclude=exclude)
        if 'TFLAG' not in outf.variables and 'TFLAG' in self.variables:
            outf.copyVariable(self.variables['TFLAG'], key='TFLAG')
        sliceo = np.array(
            [vi for vi, varkey in enumerate(varlist) if varkey in newvarlist])
        outf = outf.sliceDimensions(VAR=sliceo)
        setattr(outf, 'VAR-LIST', '')
        outf._add2Varlist(newvarlist)
        return outf

    def sliceDimensions(self, *args, **kwds):
        """
        Wrapper PseudoNetCDFFile.sliceDimensions that corrects ROW, COL,
        LAY and TIME meta-data according to the ioapi format

        Parameters
        ----------
        see PseudoNetCDFFile.sliceDimensions
        """
        # First slice as normal
        outf = PseudoNetCDFFile.sliceDimensions(self, *args, **kwds)
        # Copy slice keywords excluding newdims
        dimslices = kwds.copy()
        dimslices.pop('newdims', None)

        # Identify array indices and the need for fancy indexing
        isarray = {dk: not np.isscalar(dv) for dk, dv in dimslices.items()}
        # anyisarray = np.sum(list(isarray.values())) > 1

        # Check if COL or ROW was used
        hascol = 'COL' in dimslices
        hasrow = 'ROW' in dimslices
        deleterowcol = False
        if hascol and hasrow:
            if isarray['ROW'] and isarray['COL']:
                deleterowcol = True

        # If lay was subset, subset VGLVLS too
        if 'LAY' in kwds:
            nlvls = outf.VGLVLS.size
            tmpvglvls = outf.VGLVLS[kwds['LAY']]
            endi = np.arange(outf.VGLVLS.size)[kwds['LAY']].take(-1) + 1
            if endi != nlvls:
                try:
                    endl = outf.VGLVLS[endi]
                    tmpvglvls = np.append(tmpvglvls, endl)
                    outf.VGLVLS = tmpvglvls
                except Exception:
                    warn('VGLVLS could not be diagnosed; update manually')
        # If subsetting replaces ('ROW', 'COL') ... for example with ('PERIM',)
        # remove the dimensions
        if deleterowcol:
            del outf.dimensions['COL']
            del outf.dimensions['ROW']
        else:
            # Update origins
            if 'COL' in kwds and 'COL' in outf.dimensions:
                outf.XORIG += np.r_[kwds['COL']][0] * outf.XCELL
            if 'ROW' in kwds and 'COL' in outf.dimensions:
                outf.YORIG += np.r_[kwds['ROW']][0] * outf.YCELL

        # Update TFLAG, SDATE, STIME and TSTEP
        if 'TSTEP' in kwds:
            import datetime
            times = np.atleast_1d(self.getTimes()[kwds['TSTEP']])
            outf.SDATE = int(times[0].strftime('%Y%j'))
            outf.STIME = int(times[0].strftime('%H%M%S'))
            if times.size > 1:
                dt = np.diff(times)
                if not (dt[0] == dt).all():
                    warn('New time is unstructured')
                outf.TSTEP = int(
                    (datetime.datetime(1900, 1, 1, 0) +
                     dt[0]).strftime('%H%M%S'))

        outf.updatemeta()
        return outf

    def interpSigma(self, vglvls, vgtop=None, interptype='linear',
                    extrapolate=False, fill_value='extrapolate'):
        """
        Parameters
        ----------
        self : the file to interpolate from must have VGLVLS
        vglvls : the new vglvls (edges)
        vgtop : Converting to new vgtop
        interptype : 'linear' or 'conserve'
             linear : uses a linear interpolation
             conserve : uses a mass conserving interpolation
        extrapolate : allow extrapolation beyond bounds with linear, default
                      False
        fill_value : set fill value (e.g, nan) to prevent extrapolation or edge
                     continuation

        Returns
        -------
        outf - ioapi_base PseudoNetCDFFile with al variables interpolated

        Notes
        -----
        When extrapolate is false, the edge values are used for points beyond
        the inputs.
        """
        # grab input sigma coordinates
        myvglvls = self.VGLVLS

        # If needed, recalculate this files SIGMA
        if vgtop is not None and not vgtop == self.VGTOP:
            dp0 = 101325. - self.VGTOP
            dp1 = 101325. - vgtop
            myvglvls = (myvglvls * dp0 + self.VGTOP - vgtop) / dp1

        # Use midpoint for sigmas in inputs and outputs
        zs = (myvglvls[:-1] + myvglvls[1:]) / 2.
        nzs = (vglvls[:-1] + vglvls[1:]) / 2.

        if interptype == 'linear':
            from ..coordutil import getinterpweights
            weights = getinterpweights(
                zs, nzs, kind=interptype, fill_value=fill_value,
                extrapolate=extrapolate)
            # Create a function for interpolation

            def interpsigma(data):
                newdata = (weights * data[:, None]).sum(0)
                return newdata

        elif interptype == 'conserve':
            from ..coordutil import sigma2coeff
            # Calculate a weighting matrix using mass conserving
            # methods
            coeff = sigma2coeff(myvglvls, vglvls)  # (Nold, Nnew)
            # Calculate input mass fractions
            dp_in = -np.diff(myvglvls.astype('d'))[:, None]

            # Create a weighted mass fraction function
            fdp = dp_in * coeff

            # Create a precalculated normalizer
            ndp = fdp.sum(0)

            # Create a function for interpolation
            def interpsigma(data):
                nvals = (data[:, None] * fdp).sum(0) / ndp
                return nvals
        else:
            raise ValueError(
                'interptype only implemented for "linear" and "conserve"')

        # Apply function on LAY
        outf = self.applyAlongDimensions(LAY=interpsigma)

        # Ensure vglvls is a simple array
        outf.VGLVLS = vglvls.view(np.ndarray).astype('f')
        outf.NLAYS = len(outf.VGLVLS) - 1
        outf.updatemeta()
        return outf

    def _add2Varlist(self, varkeys):
        varliststr = getattr(self, 'VAR-LIST', '')
        keys = [k for k in varliststr.split() if k in self.variables]
        newkeys = set(varkeys).difference(keys + ['TFLAG'])
        for varkey in varkeys:
            if varkey in newkeys:
                varliststr += varkey.ljust(16)
                keys.append(varkey)
        setattr(self, 'NVARS', len(keys))
        setattr(self, 'VAR-LIST', varliststr)
        self._updatetime()
        return keys

    def getVarlist(self, update=True):
        """
        Returns
        -------
        varlist : VAR-LIST split and stripped
        update  : update files attributes to be consistent

        Notes
        -----
        If VAR-LIST does not exist, it is added assuming all variables
        with dimensions ('TSTEP', 'LAY', ...) are variables
        """
        if not hasattr(self, 'VAR-LIST'):
            varliststr_old = ''
            varlist = ''.join([k.ljust(16) for k, v in self.variables.items(
            ) if v.dimensions[:2] == ('TSTEP', 'LAY')])
        else:
            varliststr_old = getattr(self, 'VAR-LIST')
            varlist = [vk for vk in varliststr_old.split()
                       if vk in self.variables]
        varliststr_new = ''.join([vk.ljust(16) for vk in varlist])
        if update and varliststr_new != varliststr_old:
            setattr(self, 'VAR-LIST', varliststr_new)
        if update and len(varlist) != self.NVARS:
            self.NVARS = len(varlist)
            if 'VAR' in self.dimensions:
                if self.NVARS != len(self.dimensions['VAR']):
                    try:
                        self.createDimension('VAR', self.NVARS)
                    except Exception:
                        pass
            else:
                self.createDimension('VAR', self.NVARS)

        return varlist

    def updatemeta(self, attdict={}, sortmeta=False):
        """
        Parameters
        ----------
        attdict : key value pairs to update meta data

        Returns
        -------
        None

        Notes
        -----
        Meta data not provided or present will be inferred or made up.
        (See _ioapi_defaults)
        """
        attdict.update(_ioapi_defaults)
        for pk, pv in attdict.items():
            if not hasattr(self, pk):
                setattr(self, pk, pv)

        if 'TSTEP' in self.dimensions:
            td = self.dimensions['TSTEP']
            if not td.isunlimited():
                td.setunlimited(True)

        if 'DATE-TIME' not in self.dimensions:
            self.createDimension('DATE-TIME', 2)

        self.getVarlist()

        if 'LAY' in self.dimensions:
            self.NLAYS = len(self.dimensions['LAY'])
        if 'COL' in self.dimensions:
            self.NCOLS = len(self.dimensions['COL'])
        if 'ROW' in self.dimensions:
            self.NCOLS = len(self.dimensions['ROW'])

        self._updatetime()
        try:
            times = self.getTimes()
        except Exception:
            return

        if not hasattr(self, 'SDATE'):
            self.SDATE = int(times[0].strftime('%Y%j'))
        if not hasattr(self, 'STIME'):
            self.STIME = int(times[0].strftime('%H%M%S'))
        if times.size > 1:
            dt = np.diff(times)
            if not (dt[0] == dt).all():
                warn('New time is unstructured')
            self.TSTEP = int(
                (datetime.datetime(1900, 1, 1, 0) + dt[0]).strftime('%H%M%S'))
        if 'TFLAG' not in self.variables:
            dotflag = True
            tvar = self.createVariable(
                'TFLAG', 'i', ('TSTEP', 'VAR', 'DATE-TIME'))
            tvar.units = '<YYYYDDD,HHMMSS>'.ljust(16)
            tvar.long_name = 'TFLAG'.ljust(16)
            tvar.var_desc = ("Timestep-valid flags:  (1) YYYYDDD or (2) " +
                             "HHMMSS                                ")
        else:
            tvar = self.variables['TFLAG']
            dotflag = ~((self.SDATE == tvar[0, 0, 0]) and (
                self.STIME == tvar[0, 0, 1]))

        if sortmeta:
            ioapi_sort_meta(self)

        if dotflag:
            yyyyjjj = np.array([int(t.strftime('%Y%j')) for t in times])
            hhmmss = np.array([int(t.strftime('%H%M%S')) for t in times])

            tvar[:, :, 0] = yyyyjjj[:, None]
            tvar[:, :, 1] = hhmmss[:, None]

    def applyAlongDimensions(self, *args, **kwds):
        """
        Wrapper PseudoNetCDFFile.applyAlongDimensions that corrects ROW, COL,
        LAY and TIME meta-data according to the ioapi format

        Parameters
        ----------
        see PseudoNetCDFFile.applyAlongDimensions
        """
        outf = PseudoNetCDFFile.applyAlongDimensions(self, *args, **kwds)
        outf.updatemeta()
        return outf

    def eval(self, *args, **kwds):
        """
        Wrapper PseudoNetCDFFile.eval that corrects VAR-LIST
        and TFLAG meta-data according to the ioapi format

        Parameters
        ----------
        see PseudoNetCDFFile.eval
        """
        oldkeys = set(self.variables)
        out = PseudoNetCDFFile.eval(self, *args, **kwds)
        outkeys = set(out.variables)
        newkeys = outkeys.difference(oldkeys)
        # byekeys = oldkeys.difference(outkeys)
        out._add2Varlist(newkeys)
        return out

    def getMap(self, maptype='basemap_auto', **kwds):
        """
        Wrapper PseudoNetCDFFile.getMap that uses NCOLS, XCELL
        NROWS, and YCELL to calculate map bounds if basemap_auto

        Parameters
        ----------
        see PseudoNetCDFFile.getMap
        """
        if maptype.endswith('_auto'):
            lllon, lllat = self.xy2ll(0, 0)
            urlon, urlat = self.xy2ll(
                self.NCOLS * self.XCELL, self.NROWS * self.YCELL)
            kwds.setdefault('llcrnrlon', lllon)
            kwds.setdefault('llcrnrlat', lllat)
            kwds.setdefault('urcrnrlon', urlon)
            kwds.setdefault('urcrnrlat', urlat)
            maptype = maptype[:-5]

        return PseudoNetCDFFile.getMap(self, maptype=maptype, **kwds)

    def plot(self, varkey, plottype='longitude-latitude', ax_kw={}, plot_kw={},
             cbar_kw={}, dimreduction='mean'):
        """
        Parameters
        ----------
        self : the ioapi file instance
        varkey : the variable to plot
        plottype : longitude-latitude, latitude-pressure, longitude-pressure,
                   vertical-profile, time-longitude, time-latitude,
                   time-pressure, default, longitude-latitude
        ax_kw : keywords for the axes to be created
        plot_kw : keywords for the plot (plot, scatter, or pcolormesh) to be
                  created
        cbar_kw : keywords for the colorbar
        """
        import matplotlib.pyplot as plt
        from ..coordutil import getbounds
        apply2dim = {}
        var = self.variables[varkey]
        varunit = varkey
        if hasattr(var, 'units'):
            varunit += var.units.strip()
        dimlens = dict([(dk, len(self.dimensions[dk]))
                        for dk in var.dimensions])
        dimpos = dict([(dk, di) for di, dk in enumerate(var.dimensions)])
        raw_xkey, raw_ykey = plottype.split('-')
        d2d = {'time': 'TSTEP', 'latitude': 'ROW',
               'longitude': 'COL', 'pressure': 'LAY'}
        xkey = d2d.get(raw_xkey, raw_xkey)
        ykey = d2d.get(raw_ykey, raw_ykey)
        if not ykey == 'profile':
            for dimkey in list(dimlens):
                if dimkey not in (xkey, ykey) and dimlens.get(dimkey, 1) > 1:
                    apply2dim[dimkey] = dimreduction

        if len(apply2dim) > 0:
            myf = self.applyAlongDimensions(**apply2dim)
            var = myf.variables[varkey]
            dimlens = dict([(dk, len(self.dimensions[dk]))
                            for dk in var.dimensions])
        else:
            myf = self
        if ykey in ('profile',):
            vaxi = var.dimensions.index(xkey)
            vsize = var.shape[vaxi]
            vals = np.rollaxis(var[:], vaxi).reshape(vsize, -1)
        else:
            vals = var[:].squeeze()

        if xkey == 'TSTEP':
            xm = myf.getTimes()
            dx = np.diff(xm)[-1]
            x = np.append(xm, xm[-1] + dx)
            x = plt.matplotlib.dates.date2num(x)
        else:
            x = getbounds(myf, xkey)

        ax = plt.gca(**ax_kw)
        if ykey in ('profile',):
            y = getbounds(myf, xkey)
            x0 = vals[:].min(0)
            xm = vals[:].mean(0)
            x1 = vals[:].max(0)
            ax.fill_betweenx(y=y, x0=x0, x1=x1, label=varkey + '(min, max)')
            ax.plot(xm, y, label=varkey, **plot_kw)
            ax.set_ylabel(xkey)
            ax.set_xlabel(varunit)
            return ax

        if ykey == 'TSTEP':
            ym = myf.getTimes()
            dy = np.diff(ym)[-1]
            y = np.append(ym, ym[-1] + dy)
            y = plt.matplotlib.dates.date2num(y)
        else:
            y = getbounds(myf, ykey)

        if dimpos[xkey] < dimpos[ykey]:
            vals = vals.T
<<<<<<< HEAD
        p = ax.pcolormesh(x, y, vals, **plot_kw)
        ax.figure.colorbar(p, label=varunit, **cbar_kw)
=======
>>>>>>> 8f795d5c
        if xkey == 'TSTEP':
            ax.xaxis.set_major_formatter(
                plt.matplotlib.dates.AutoDateFormatter(
                    plt.matplotlib.dates.AutoDateLocator()))
        if ykey == 'TSTEP':
            ax.yaxis.set_major_formatter(
                plt.matplotlib.dates.AutoDateFormatter(
                    plt.matplotlib.dates.AutoDateLocator()))
        if plottype == 'longitude-latitude':
            try:
                bmap = myf.getMap()
<<<<<<< HEAD
                bmap.drawcoastlines(ax=ax)
                bmap.drawcountries(ax=ax)
            except Exception:
=======
                bmap.drawcoastlines(ax = ax)
                bmap.drawcountries(ax = ax)
                x = np.arange(self.NCOLS+1) * self.XCELL
                y = np.arange(self.NROWS+1) * self.YCELL
            except:
>>>>>>> 8f795d5c
                pass
        else:
            ax.set_xlabel(xkey)
            ax.set_ylabel(ykey)
        p = ax.pcolormesh(x, y, vals, **plot_kw)
        ax.figure.colorbar(p, label = varunit, **cbar_kw)
        return ax


class ioapi(Dataset, ioapi_base):
    def __getattribute__(self, *args, **kwds):
        return Dataset.__getattribute__(self, *args, **kwds)

    def _newlike(self):
        if isinstance(self, PseudoNetCDFFile):
            outt = ioapi_base
            outf = outt.__new__(outt)
        else:
            outf = PseudoNetCDFFile()
        outf._updatetime(write=True, create=True)
        return outf

    @classmethod
    def isMine(cls, *args, **kwds):
        try:
            f = Dataset(*args, **kwds)
            for dk in ['TSTEP', 'VAR', 'DATE-TIME']:
                assert(dk in f.dimensions)
            attrlist = f.ncattrs()
            for pk in ['XORIG', 'XCELL', 'YCELL', 'YORIG', 'SDATE', 'STIME']:
                assert(pk in attrlist)
            return True
        except Exception:
            return False<|MERGE_RESOLUTION|>--- conflicted
+++ resolved
@@ -550,11 +550,6 @@
 
         if dimpos[xkey] < dimpos[ykey]:
             vals = vals.T
-<<<<<<< HEAD
-        p = ax.pcolormesh(x, y, vals, **plot_kw)
-        ax.figure.colorbar(p, label=varunit, **cbar_kw)
-=======
->>>>>>> 8f795d5c
         if xkey == 'TSTEP':
             ax.xaxis.set_major_formatter(
                 plt.matplotlib.dates.AutoDateFormatter(
@@ -566,23 +561,18 @@
         if plottype == 'longitude-latitude':
             try:
                 bmap = myf.getMap()
-<<<<<<< HEAD
                 bmap.drawcoastlines(ax=ax)
                 bmap.drawcountries(ax=ax)
-            except Exception:
-=======
-                bmap.drawcoastlines(ax = ax)
-                bmap.drawcountries(ax = ax)
                 x = np.arange(self.NCOLS+1) * self.XCELL
                 y = np.arange(self.NROWS+1) * self.YCELL
-            except:
->>>>>>> 8f795d5c
+            except Exception:
                 pass
         else:
             ax.set_xlabel(xkey)
             ax.set_ylabel(ykey)
+
         p = ax.pcolormesh(x, y, vals, **plot_kw)
-        ax.figure.colorbar(p, label = varunit, **cbar_kw)
+        ax.figure.colorbar(p, label=varunit, **cbar_kw)
         return ax
 
 
